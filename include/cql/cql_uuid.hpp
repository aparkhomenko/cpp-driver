/*
 This file is part of cassandra.
 
 Licensed under the Apache License, Version 2.0 (the "License");
 you may not use this file except in compliance with the License.
 You may obtain a copy of the License at
 
 http://www.apache.org/licenses/LICENSE-2.0
 
 Unless required by applicable law or agreed to in writing, software
 distributed under the License is distributed on an "AS IS" BASIS,
 WITHOUT WARRANTIES OR CONDITIONS OF ANY KIND, either express or implied.
 See the License for the specific language governing permissions and
 limitations under the License.
 */

#ifndef CQL_UUID_HPP_
#define	CQL_UUID_HPP_

#include "cql/cql.hpp"

#include <string>
#include <vector>

namespace cql {
    class cql_uuid_t;
}

<<<<<<< HEAD
/*
namespace std {
     template<>
     struct hash<cql::cql_uuid_t>;
}
*/

=======
>>>>>>> e4f2882b
namespace cql {

class CQL_EXPORT cql_uuid_t
{
public:
    static cql_uuid_t
    create();
    
    static size_t
    size() {
        return _size;
    }

    cql_uuid_t();
    cql_uuid_t(const std::string& uuid_string);
    cql_uuid_t(cql_byte_t* bytes);
    cql_uuid_t(const std::vector<cql_byte_t>& bytes);

    bool
    empty() const;
    
    cql_bigint_t
    get_timestamp() const;

    std::string
    to_string() const;
    
    std::vector<cql_byte_t>
    get_data() const;
<<<<<<< HEAD
    
    // friend struct std::hash<cql_uuid_t>;
    
=======
        
>>>>>>> e4f2882b
    /** The `<' operator sorts the UUIDs according to their timestamps. */
    friend bool
    operator <(const cql_uuid_t& left, const cql_uuid_t& right);
    
    bool
    operator==(const cql_uuid_t& other) const;

    static const size_t _size = 16; // Size in bytes.

private:
    cql_byte_t          _uuid[_size];
};

}

#endif	/* CQL_UUID_HPP_ */<|MERGE_RESOLUTION|>--- conflicted
+++ resolved
@@ -26,16 +26,6 @@
     class cql_uuid_t;
 }
 
-<<<<<<< HEAD
-/*
-namespace std {
-     template<>
-     struct hash<cql::cql_uuid_t>;
-}
-*/
-
-=======
->>>>>>> e4f2882b
 namespace cql {
 
 class CQL_EXPORT cql_uuid_t
@@ -50,9 +40,9 @@
     }
 
     cql_uuid_t();
-    cql_uuid_t(const std::string& uuid_string);
-    cql_uuid_t(cql_byte_t* bytes);
-    cql_uuid_t(const std::vector<cql_byte_t>& bytes);
+    explicit cql_uuid_t(const std::string& uuid_string);
+    explicit cql_uuid_t(cql_byte_t* bytes);
+    explicit cql_uuid_t(const std::vector<cql_byte_t>& bytes);
 
     bool
     empty() const;
@@ -65,13 +55,7 @@
     
     std::vector<cql_byte_t>
     get_data() const;
-<<<<<<< HEAD
-    
-    // friend struct std::hash<cql_uuid_t>;
-    
-=======
         
->>>>>>> e4f2882b
     /** The `<' operator sorts the UUIDs according to their timestamps. */
     friend bool
     operator <(const cql_uuid_t& left, const cql_uuid_t& right);
